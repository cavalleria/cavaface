## cavaface.pytorch: A Pytorch Training Framework for Deep Face Recognition

By Yaobin Li


## License

The code of cavaface.pytorch is released under the MIT License. There is no limitation for both acadmic and commercial usage.

The training data containing the annotation (and the models trained with these data) are available for non-commercial research purposes only.

## Main requirements

  * **torch == 1.1.0**
  * **torchvision == 0.3.0**
  * **tensorboardX == 1.7**
  * **bcolz == 1.2.1**
  * **Python 3**
  * **Apex == 0.1**

## Features
  * **Backone**
    * [x] ResNet(IR-SE)
    * [x] ResNeXt
    * [ ] DenseNet
    * [x] MobileFaceNet
    * [ ] MobileNetV3
    * [ ] EfficientNet
    * [ ] VargFaceNet
    * [ ] ProxylessNas
    * [ ] GhostNet
    * [ ] AttentionNet-IRSE
    * [x] EfficientPolyFace
    * [ ] Res2Net
    * [x] ResNeSt
  * **Attention Module**
    * [x] SE
    * [ ] CBAM
    * [ ] ECA
    * [ ] ACNet
  * **Loss**
    * [x] Softmax
    * [x] SphereFace
    * [x] Am_Softmax
    * [x] CosFace
    * [x] ArcFace
    * [x] Combined Loss
    * [x] AdaCos
    * [x] SV-X-Softmax
    * [x] CurricularFace
    * [x] ArcNegFace
    * [x] Li-Arcface
    * [x] QAMFace
  * **Parallel Training**
    * [x] Data Parallel
    * [x] Model Parallel
  * **Automatic Mixed Precision**
    * [x] Apex
  * **Optimizer**
    * [x] LR_Scheduler([faireq](https://github.com/pytorch/fairseq/tree/master/fairseq/optim/lr_scheduler),[rwightman](https://github.com/rwightman/pytorch-image-models/tree/master/timm/scheduler))
<<<<<<< HEAD
    * [ ] Optim
      * [ ] SGD
      * [ ] Adam
      * [ ] [AdaBound](https://github.com/Luolc/AdaBound)
      * [ ] [LookAhead](https://github.com/alphadl/lookahead.pytorch)
      * [ ] [RAdam](https://github.com/LiyuanLucasLiu/RAdam)
      * [ ] [Range](https://github.com/lessw2020/Ranger-Deep-Learning-Optimizer)
=======
    * [ ] Optim(SGD,Adam,[LookAhead](https://github.com/lonePatient/lookahead_pytorch))
>>>>>>> d2f05c82
  * **[Data Augmentation](https://github.com/albumentations-team/albumentations)**
    * [ ] Blur
    * [ ] Motion
    * [ ] Occlusion
    * [ ] Color jitter
    * [ ] [RandomErasing](https://github.com/zhunzhong07/Random-Erasing/blob/master/transforms.py)(官方版torchvision.transforms.RandomErasing)
    * [ ] [AutoAugment](https://github.com/rwightman/pytorch-image-models)
    * [ ] Mixup
    * [ ] RandAugment
    * [ ] AugMix
  * **Distillation**
    * [ ] KnowledgeDistillation
    * [ ] Multi Feature KD
  * **Bag of Tricks**
    * [x] Label smooth
    * [x] LR warmup
    * [ ] Zero gamma

## Usage
```bash
# To train the model:
sh train.sh
# To evaluate the model:
(1)please first download the val data in https://github.com/ZhaoJ9014/face.evoLVe.PyTorch.
(2)set the checkpoint dir in config.py
sh evaluate.sh
```
You can change the experimental setting by simply modifying the parameter in the config.py


## Acknowledgement

* This repo is modified and adapted on these great repositories [face.evoLVe.PyTorch](https://github.com/ZhaoJ9014/face.evoLVe.PyTorch), [CurricularFace](https://github.com/HuangYG123/CurricularFace), [insightface](https://github.com/deepinsight/insightface) and [imgclsmob](https://github.com/osmr/imgclsmob/)


## Contact

```
cavalleria@gmail.com
```

<|MERGE_RESOLUTION|>--- conflicted
+++ resolved
@@ -58,7 +58,6 @@
     * [x] Apex
   * **Optimizer**
     * [x] LR_Scheduler([faireq](https://github.com/pytorch/fairseq/tree/master/fairseq/optim/lr_scheduler),[rwightman](https://github.com/rwightman/pytorch-image-models/tree/master/timm/scheduler))
-<<<<<<< HEAD
     * [ ] Optim
       * [ ] SGD
       * [ ] Adam
@@ -66,9 +65,6 @@
       * [ ] [LookAhead](https://github.com/alphadl/lookahead.pytorch)
       * [ ] [RAdam](https://github.com/LiyuanLucasLiu/RAdam)
       * [ ] [Range](https://github.com/lessw2020/Ranger-Deep-Learning-Optimizer)
-=======
-    * [ ] Optim(SGD,Adam,[LookAhead](https://github.com/lonePatient/lookahead_pytorch))
->>>>>>> d2f05c82
   * **[Data Augmentation](https://github.com/albumentations-team/albumentations)**
     * [ ] Blur
     * [ ] Motion
