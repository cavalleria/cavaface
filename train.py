import builtins
import torch
import torch.nn as nn
import torch.optim as optim
import torchvision.transforms as transforms
import torchvision.datasets as datasets

import torch.distributed as dist
import torch.multiprocessing as mp
import torch.nn.functional as F
from torch.optim.lr_scheduler import StepLR, MultiStepLR, CosineAnnealingLR
from config import configurations
from backbone.resnet import *
from backbone.resnet_irse import *
from backbone.mobilefacenet import *
from backbone.ghostnet import *
from head.metrics import *
from loss.loss import *
from util.utils import *
from dataset.datasets import FaceDataset
from tensorboardX import SummaryWriter
from tqdm import tqdm
import os
import sys
import time
import numpy as np
import scipy
import pickle
from apex.parallel import DistributedDataParallel as DDP
from apex import amp

def adjust_learning_rate(optimizer, epoch, cfg):
    """Decay the learning rate based on schedule"""
    lr = cfg['LR']
    for milestone in cfg['STAGES']:
        lr *= 0.1 if epoch >= milestone else 1.
    for param_group in optimizer.param_groups:
        param_group['lr'] = lr

def main():
    cfg = configurations[1]
    SEED = cfg['SEED'] # random seed for reproduce results
    torch.manual_seed(SEED)
    torch.backends.cudnn.deterministic = True
    torch.backends.cudnn.benchmark = True
    ngpus_per_node = len(cfg['GPU'])
    world_size = cfg['WORLD_SIZE']
    cfg['WORLD_SIZE'] = ngpus_per_node * world_size
    VAL_DATA_ROOT = cfg['VAL_DATA_ROOT']
    valdata = get_val_data(VAL_DATA_ROOT)

    mp.spawn(main_worker, nprocs=ngpus_per_node, args=(ngpus_per_node, cfg, valdata))
    
def main_worker(gpu, ngpus_per_node, cfg, valdata):
    cfg['GPU'] = gpu
    if gpu != 0:
        def print_pass(*args):
            pass
        builtins.print = print_pass
    cfg['RANK'] = cfg['RANK'] * ngpus_per_node + gpu
    dist.init_process_group(backend=cfg['DIST_BACKEND'], init_method = cfg["DIST_URL"], world_size=cfg['WORLD_SIZE'], rank=cfg['RANK'])
    
    # Data loading code
    batch_size = int(cfg['BATCH_SIZE'])
    per_batch_size = int(batch_size / ngpus_per_node)
    #workers = int((cfg['NUM_WORKERS'] + ngpus_per_node - 1) / ngpus_per_node) # dataload threads
    workers = int(cfg['NUM_WORKERS'])
    DATA_ROOT = cfg['DATA_ROOT'] # the parent root where your train/val/test data are stored
    VAL_DATA_ROOT = cfg['VAL_DATA_ROOT']
    RECORD_DIR = cfg['RECORD_DIR']
    RGB_MEAN = cfg['RGB_MEAN'] # for normalize inputs
    RGB_STD = cfg['RGB_STD']
    DROP_LAST = cfg['DROP_LAST']
    LR_SCHEDULER = cfg['LR_SCHEDULER']
    LR_STEP_SIZE = cfg['LR_STEP_SIZE']
    LR_DECAY_EPOCH = cfg['LR_DECAY_EPOCH']
    LR_DECAT_GAMMA = cfg['LR_DECAT_GAMMA']
    LR_END = cfg['LR_END']
    NUM_EPOCH = cfg['NUM_EPOCH']
    USE_APEX = cfg['USE_APEX']
    EVAL_FREQ = cfg['EVAL_FREQ']
    print("=" * 60)
    print("Overall Configurations:")
    print(cfg)
    print("=" * 60)
    train_transform = transforms.Compose([
           transforms.RandomHorizontalFlip(),
           transforms.ToTensor(),
           transforms.Normalize(mean = RGB_MEAN,
                            std = RGB_STD),])
    dataset_train = FaceDataset(DATA_ROOT, RECORD_DIR, train_transform)
    train_sampler = torch.utils.data.distributed.DistributedSampler(dataset_train)
    train_loader = torch.utils.data.DataLoader(dataset_train, batch_size=per_batch_size, shuffle = (train_sampler is None), num_workers=workers, pin_memory=True, sampler=train_sampler, drop_last=DROP_LAST)
    SAMPLE_NUMS = dataset_train.get_sample_num_of_each_class()
    NUM_CLASS = len(train_loader.dataset.classes)
    print("Number of Training Classes: {}".format(NUM_CLASS))
    
    lfw, cfp_fp, agedb_30, calfw, cplfw, vgg2_fp, lfw_issame, cfp_fp_issame, agedb_30_issame, calfw_issame, cplfw_issame, vgg2_fp_issame = valdata
 
    #======= model & loss & optimizer =======#
    BACKBONE_DICT = {'MobileFaceNet': MobileFaceNet,
                     'ResNet_50': ResNet_50, 
                     'ResNet_101': ResNet_101, 
                     'ResNet_152': ResNet_152,
                     'IR_50': IR_50, 
                     'IR_100': IR_100,
                     'IR_101': IR_101, 
                     'IR_152': IR_152,
                     'IR_185': IR_185,
                     'IR_200': IR_200,
                     'IR_SE_50': IR_SE_50, 
                     'IR_SE_100': IR_SE_100,
                     'IR_SE_101': IR_SE_101, 
                     'IR_SE_152': IR_SE_152,
                     'IR_SE_185': IR_SE_185,
                     'IR_SE_200': IR_SE_200,
                     'GhostNet': ghost_net}
    BACKBONE_NAME = cfg['BACKBONE_NAME']
    INPUT_SIZE = cfg['INPUT_SIZE']
    assert INPUT_SIZE == [112, 112]
    EMBEDDING_SIZE = cfg['EMBEDDING_SIZE'] # feature dimension
    backbone = BACKBONE_DICT[BACKBONE_NAME](INPUT_SIZE, emb_size=EMBEDDING_SIZE, neck_type=cfg["NECK"])
    print("=" * 60)
    print(backbone)
    print("{} Backbone Generated".format(BACKBONE_NAME))
    print("=" * 60)
    HEAD_DICT = {'Softmax': Softmax,
                 'ArcFace': ArcFace,
                 'CosFace': CosFace,
                 'SphereFace': SphereFace,
                 'Am_softmax': Am_softmax,
                 'CurricularFace': CurricularFace,
                 'ArcNegFace': ArcNegFace,
                 'SVX': SVX}
    HEAD_NAME = cfg['HEAD_NAME']
    head = HEAD_DICT[HEAD_NAME](in_features = EMBEDDING_SIZE, out_features = NUM_CLASS)
    print("=" * 60)
    print(head)
    print("{} Head Generated".format(HEAD_NAME))
    print("=" * 60)

   #--------------------optimizer-----------------------------
    if BACKBONE_NAME.find("IR") >= 0:
        backbone_paras_only_bn, backbone_paras_wo_bn = separate_irse_bn_paras(backbone) # separate batch_norm parameters from others; do not do weight decay for batch_norm parameters to improve the generalizability
    else:
        backbone_paras_only_bn, backbone_paras_wo_bn = separate_resnet_bn_paras(backbone) # separate batch_norm parameters from others; do not do weight decay for batch_norm parameters to improve the generalizability
    
    LR = cfg['LR'] # initial LR
    WEIGHT_DECAY = cfg['WEIGHT_DECAY']
    MOMENTUM = cfg['MOMENTUM']
    optimizer = optim.SGD([
                            {'params': backbone_paras_wo_bn + list(head.parameters()), 'weight_decay': WEIGHT_DECAY}, 
                            {'params': backbone_paras_only_bn}
                            ], lr = LR, momentum = MOMENTUM)
    if LR_SCHEDULER == 'step':
        scheduler = StepLR(optimizer, step_size=LR_STEP_SIZE, gamma=LR_DECAT_GAMMA)
    elif LR_SCHEDULER == 'multi_step':
        scheduler = MultiStepLR(optimizer, milestones=LR_DECAY_EPOCH, gamma=LR_DECAT_GAMMA)
    elif LR_SCHEDULER == 'cosine':
        scheduler = CosineAnnealingLR(optimizer, T_max=NUM_EPOCH*len(train_loader), eta_min=LR_END)
    
    print("=" * 60)
    print(optimizer)
    print("Optimizer Generated")
    print("=" * 60)
  
    # loss
    LOSS_NAME = cfg['LOSS_NAME']
    LOSS_DICT = {'Softmax': nn.CrossEntropyLoss(),
                 'Focal'  : FocalLoss(),
                 'HM'     : HardMining()}
    loss = LOSS_DICT[LOSS_NAME].cuda(gpu)
    print("=" * 60)
    print(loss)
    print("{} Loss Generated".format(loss))
    print("=" * 60)
    
    torch.cuda.set_device(cfg['GPU'])
    backbone.cuda(cfg['GPU'])
    head.cuda(cfg['GPU'])

    #optionally resume from a checkpoint 
    BACKBONE_RESUME_ROOT = cfg['BACKBONE_RESUME_ROOT'] # the root to resume training from a saved checkpoint
    HEAD_RESUME_ROOT = cfg['HEAD_RESUME_ROOT']  # the root to resume training from a saved checkpoint
    IS_RESUME = cfg['IS_RESUME']
    if IS_RESUME:
        print("=" * 60)
        if os.path.isfile(BACKBONE_RESUME_ROOT):
            print("Loading Backbone Checkpoint '{}'".format(BACKBONE_RESUME_ROOT))
            loc = 'cuda:{}'.format(cfg['GPU'])
            backbone.load_state_dict(torch.load(BACKBONE_RESUME_ROOT, map_location=loc))
            if os.path.isfile(HEAD_RESUME_ROOT):
                print("Loading Head Checkpoint '{}'".format(HEAD_RESUME_ROOT))
                checkpoint = torch.load(HEAD_RESUME_ROOT, map_location=loc)
                cfg['START_EPOCH'] = checkpoint['EPOCH']
                head.load_state_dict(checkpoint['HEAD'])
                optimizer.load_state_dict(checkpoint['OPTIMIZER'])
        else:
            print("No Checkpoint Found at '{}' and '{}'. Please Have a Check or Continue to Train from Scratch".format(BACKBONE_RESUME_ROOT, HEAD_RESUME_ROOT))
        print("=" * 60)

    
    if USE_APEX:
        [backbone, head], optimizer = amp.initialize([backbone, head], optimizer, opt_level='O2')
        backbone = DDP(backbone)
        head = DDP(head)
    else:
        backbone = torch.nn.parallel.DistributedDataParallel(backbone, device_ids=[cfg['GPU']])
        head = torch.nn.parallel.DistributedDataParallel(head, device_ids=[cfg['GPU']])

     # checkpoint and tensorboard dir
    MODEL_ROOT = cfg['MODEL_ROOT'] # the root to buffer your checkpoints
    LOG_ROOT = cfg['LOG_ROOT'] # the root to log your train/val status
    
    os.makedirs(MODEL_ROOT, exist_ok=True)
    os.makedirs(LOG_ROOT, exist_ok=True)

    writer = SummaryWriter(LOG_ROOT) # writer for buffering intermedium results

    def evaluate():
        print("=" * 60)
        print("Perform Evaluation on LFW, CFP_FF, CFP_FP, AgeDB, CALFW, CPLFW and VGG2_FP, and Save Checkpoints...")
        sys.stdout.flush()
        accuracy_lfw, best_threshold_lfw, roc_curve_lfw = perform_val(EMBEDDING_SIZE, batch_size, backbone, lfw, lfw_issame)
        print("lfw eval done")
        sys.stdout.flush()
        buffer_val(writer, "LFW", accuracy_lfw, best_threshold_lfw, roc_curve_lfw, epoch + 1)
        #accuracy_cfp_ff, best_threshold_cfp_ff, roc_curve_cfp_ff = perform_val(EMBEDDING_SIZE, batch_size, backbone, cfp_ff, cfp_ff_issame)
        #buffer_val(writer, "CFP_FF", accuracy_cfp_ff, best_threshold_cfp_ff, roc_curve_cfp_ff, epoch + 1)
        accuracy_cfp_fp, best_threshold_cfp_fp, roc_curve_cfp_fp = perform_val(EMBEDDING_SIZE, batch_size, backbone, cfp_fp, cfp_fp_issame)
        print("cfp_fp eval done")
        sys.stdout.flush()
        buffer_val(writer, "CFP_FP", accuracy_cfp_fp, best_threshold_cfp_fp, roc_curve_cfp_fp, epoch + 1)
        accuracy_agedb, best_threshold_agedb, roc_curve_agedb = perform_val(EMBEDDING_SIZE, batch_size, backbone, agedb_30, agedb_30_issame)
        print("agedb_30 eval done")
        sys.stdout.flush()
        buffer_val(writer, "AgeDB", accuracy_agedb, best_threshold_agedb, roc_curve_agedb, epoch + 1)
        accuracy_calfw, best_threshold_calfw, roc_curve_calfw = perform_val(EMBEDDING_SIZE, batch_size, backbone, calfw, calfw_issame)
        print("calfw eval done")
        sys.stdout.flush()
        buffer_val(writer, "CALFW", accuracy_calfw, best_threshold_calfw, roc_curve_calfw, epoch + 1)
        accuracy_cplfw, best_threshold_cplfw, roc_curve_cplfw = perform_val(EMBEDDING_SIZE, batch_size, backbone, cplfw, cplfw_issame)
        print("cplfw eval done")
        sys.stdout.flush()
        buffer_val(writer, "CPLFW", accuracy_cplfw, best_threshold_cplfw, roc_curve_cplfw, epoch + 1)
        accuracy_vgg2_fp, best_threshold_vgg2_fp, roc_curve_vgg2_fp = perform_val(EMBEDDING_SIZE, batch_size, backbone, vgg2_fp, vgg2_fp_issame)
        print("vgg2_fp eval done")
        sys.stdout.flush()
        buffer_val(writer, "VGGFace2_FP", accuracy_vgg2_fp, best_threshold_vgg2_fp, roc_curve_vgg2_fp, epoch + 1)
        print("Epoch {}/{}, Evaluation: LFW Acc: {}, CFP_FP Acc: {}, AgeDB Acc: {}, CALFW Acc: {}, CPLFW Acc: {}, VGG2_FP Acc: {}".format(epoch + 1, NUM_EPOCH, accuracy_lfw, accuracy_cfp_fp, accuracy_agedb, accuracy_calfw, accuracy_cplfw, accuracy_vgg2_fp))
        print("=" * 60)

    # train
    for epoch in range(cfg['START_EPOCH'], cfg['NUM_EPOCH']):
        train_sampler.set_epoch(epoch)
        if LR_SCHEDULER != 'cosine':
            scheduler.step()
        #train for one epoch
<<<<<<< HEAD
        #train(train_loader, backbone, head, loss, optimizer, epoch, cfg, writer)
        DISP_FREQ = -1  # 100 batch
        EVAL_FREQ = cfg["EVAL_FREQ"]
=======
        DISP_FREQ = 100  # 100 batch
>>>>>>> 52ef90f9
        batch = 0  # batch index
        backbone.train()  # set to training mode
        head.train()
        losses = AverageMeter()
        top1 = AverageMeter()
        top5 = AverageMeter()
        for inputs, labels in tqdm(iter(train_loader)):
            if LR_SCHEDULER == 'cosine':
                scheduler.step()
            # compute output
            start_time=time.time()
            inputs = inputs.cuda(cfg['GPU'], non_blocking=True)
            labels = labels.cuda(cfg['GPU'], non_blocking=True)
            features, conv_features = backbone(inputs)

            outputs = head(features, labels)
            lossx = loss(outputs, labels)
            end_time = time.time()
            duration = end_time - start_time
            if DISP_FREQ > 0 and ((batch + 1) % DISP_FREQ == 0) and batch != 0:
                print("batch inference time", duration)

            # compute gradient and do SGD step
            optimizer.zero_grad()
            if USE_APEX:
                with amp.scale_loss(lossx, optimizer) as scaled_loss:
                    scaled_loss.backward()
            else:
                lossx.backward()
            optimizer.step()
            
            # measure accuracy and record loss
            prec1, prec5 = accuracy(outputs.data, labels, topk = (1, 5))
            losses.update(lossx.data.item(), inputs.size(0))
            top1.update(prec1.data.item(), inputs.size(0))
            top5.update(prec5.data.item(), inputs.size(0))
            # dispaly training loss & acc every DISP_FREQ
            if ((batch + 1) % DISP_FREQ == 0) or batch == 0:
                print("=" * 60)
                print('Epoch {}/{} Batch {}/{}\t'
                                'Training Loss {loss.val:.4f} ({loss.avg:.4f})\t'
                                'Training Prec@1 {top1.val:.3f} ({top1.avg:.3f})\t'
                                'Training Prec@5 {top5.val:.3f} ({top5.avg:.3f})'.format(
                                    epoch + 1, cfg['NUM_EPOCH'], batch + 1, len(train_loader), loss = losses, top1 = top1, top5 = top5))
                print("=" * 60)

            # perform validation & save checkpoints per epoch
            # validation statistics per epoch (buffer for visualization)
            if (batch + 1) % EVAL_FREQ == 0:
                #lr = scheduler.get_last_lr()
                lr = optimizer.param_groups[0]['lr']
                print("Current lr", lr)
                print("=" * 60)
                print("Perform Evaluation on LFW, CFP_FP, AgeD and VGG2_FP, and Save Checkpoints...")
                accuracy_lfw, best_threshold_lfw, roc_curve_lfw = perform_val(EMBEDDING_SIZE, per_batch_size, backbone, lfw, lfw_issame)
                buffer_val(writer, "LFW", accuracy_lfw, best_threshold_lfw, roc_curve_lfw, epoch + 1)
                accuracy_cfp_fp, best_threshold_cfp_fp, roc_curve_cfp_fp = perform_val(EMBEDDING_SIZE, per_batch_size, backbone, cfp_fp, cfp_fp_issame)
                buffer_val(writer, "CFP_FP", accuracy_cfp_fp, best_threshold_cfp_fp, roc_curve_cfp_fp, epoch + 1)
                accuracy_agedb_30, best_threshold_agedb_30, roc_curve_agedb_30 = perform_val(EMBEDDING_SIZE, per_batch_size, backbone, agedb_30, agedb_30_issame)
                buffer_val(writer, "AgeDB", accuracy_agedb_30, best_threshold_agedb_30, roc_curve_agedb_30, epoch + 1)
                accuracy_vgg2_fp, best_threshold_vgg2_fp, roc_curve_vgg2_fp = perform_val(EMBEDDING_SIZE, per_batch_size, backbone, vgg2_fp, vgg2_fp_issame)
                buffer_val(writer, "VGGFace2_FP", accuracy_vgg2_fp, best_threshold_vgg2_fp, roc_curve_vgg2_fp, epoch + 1)
                print("Epoch {}/{}, Evaluation: LFW Acc: {}, CFP_FP Acc: {}, AgeDB Acc: {}, VGG2_FP Acc: {}".format(epoch + 1, NUM_EPOCH, accuracy_lfw, accuracy_cfp_fp, accuracy_agedb_30, accuracy_vgg2_fp))
                print("=" * 60)

                print("=" * 60)
                print("Save Checkpoint...")
                if cfg['RANK'] % ngpus_per_node == 0:
                    torch.save(backbone.module.state_dict(), os.path.join(MODEL_ROOT, "Backbone_{}_Epoch_{}_Time_{}_checkpoint.pth".format(BACKBONE_NAME, epoch + 1, get_time())))
                    save_dict = {'EPOCH': epoch+1,
                                'HEAD': head.module.state_dict(),
                                'OPTIMIZER': optimizer.state_dict()}
                    torch.save(save_dict, os.path.join(MODEL_ROOT, "Head_{}_Epoch_{}_Time_{}_checkpoint.pth".format(HEAD_NAME, epoch + 1, get_time())))
            sys.stdout.flush()
            batch += 1 # batch index
            
            if (batch) % EVAL_FREQ == 0:
                evaluate()
    
   
        epoch_loss = losses.avg
        epoch_acc = top1.avg
        print("=" * 60)
        print('Epoch: {}/{}\t''Training Loss {loss.val:.4f} ({loss.avg:.4f})\t'
                'Training Prec@1 {top1.val:.3f} ({top1.avg:.3f})\t'
                'Training Prec@5 {top5.val:.3f} ({top5.avg:.3f})'.format(
                    epoch + 1, cfg['NUM_EPOCH'], loss = losses, top1 = top1, top5 = top5))
        sys.stdout.flush()
        print("=" * 60)
        if cfg['RANK'] % ngpus_per_node == 0:
            writer.add_scalar("Training_Loss", epoch_loss, epoch + 1)
            writer.add_scalar("Training_Accuracy", epoch_acc, epoch + 1)
            writer.add_scalar("Top1", top1.avg, epoch+1)
            writer.add_scalar("Top5", top5.avg, epoch+1)
        
<<<<<<< HEAD
        # perform validation & save checkpoints per epoch
        # validation statistics per epoch (buffer for visualization)
        if (epoch+1) % 1 == 0:
            evaluate()

        print("=" * 60)
        print("Save Checkpoint...")
        if cfg['RANK'] % ngpus_per_node == 0:
            torch.save(backbone.module.state_dict(), os.path.join(MODEL_ROOT, "Backbone_{}_Epoch_{}_Time_{}_checkpoint.pth".format(BACKBONE_NAME, epoch + 1, get_time())))
            save_dict = {'EPOCH': epoch+1,
                         'HEAD': head.module.state_dict(),
                         'OPTIMIZER': optimizer.state_dict()}
            torch.save(save_dict, os.path.join(MODEL_ROOT, "Head_{}_Epoch_{}_Time_{}_checkpoint.pth".format(HEAD_NAME, epoch + 1, get_time())))
=======
        
>>>>>>> 52ef90f9
    
if __name__ == '__main__':
    main()<|MERGE_RESOLUTION|>--- conflicted
+++ resolved
@@ -235,14 +235,14 @@
         print("agedb_30 eval done")
         sys.stdout.flush()
         buffer_val(writer, "AgeDB", accuracy_agedb, best_threshold_agedb, roc_curve_agedb, epoch + 1)
-        accuracy_calfw, best_threshold_calfw, roc_curve_calfw = perform_val(EMBEDDING_SIZE, batch_size, backbone, calfw, calfw_issame)
-        print("calfw eval done")
-        sys.stdout.flush()
-        buffer_val(writer, "CALFW", accuracy_calfw, best_threshold_calfw, roc_curve_calfw, epoch + 1)
-        accuracy_cplfw, best_threshold_cplfw, roc_curve_cplfw = perform_val(EMBEDDING_SIZE, batch_size, backbone, cplfw, cplfw_issame)
-        print("cplfw eval done")
-        sys.stdout.flush()
-        buffer_val(writer, "CPLFW", accuracy_cplfw, best_threshold_cplfw, roc_curve_cplfw, epoch + 1)
+        #accuracy_calfw, best_threshold_calfw, roc_curve_calfw = perform_val(EMBEDDING_SIZE, batch_size, backbone, calfw, calfw_issame)
+        #print("calfw eval done")
+        #sys.stdout.flush()
+        #buffer_val(writer, "CALFW", accuracy_calfw, best_threshold_calfw, roc_curve_calfw, epoch + 1)
+        #accuracy_cplfw, best_threshold_cplfw, roc_curve_cplfw = perform_val(EMBEDDING_SIZE, batch_size, backbone, cplfw, cplfw_issame)
+        #print("cplfw eval done")
+        #sys.stdout.flush()
+        #buffer_val(writer, "CPLFW", accuracy_cplfw, best_threshold_cplfw, roc_curve_cplfw, epoch + 1)
         accuracy_vgg2_fp, best_threshold_vgg2_fp, roc_curve_vgg2_fp = perform_val(EMBEDDING_SIZE, batch_size, backbone, vgg2_fp, vgg2_fp_issame)
         print("vgg2_fp eval done")
         sys.stdout.flush()
@@ -256,13 +256,10 @@
         if LR_SCHEDULER != 'cosine':
             scheduler.step()
         #train for one epoch
-<<<<<<< HEAD
         #train(train_loader, backbone, head, loss, optimizer, epoch, cfg, writer)
         DISP_FREQ = -1  # 100 batch
         EVAL_FREQ = cfg["EVAL_FREQ"]
-=======
-        DISP_FREQ = 100  # 100 batch
->>>>>>> 52ef90f9
+
         batch = 0  # batch index
         backbone.train()  # set to training mode
         head.train()
@@ -315,18 +312,7 @@
                 #lr = scheduler.get_last_lr()
                 lr = optimizer.param_groups[0]['lr']
                 print("Current lr", lr)
-                print("=" * 60)
-                print("Perform Evaluation on LFW, CFP_FP, AgeD and VGG2_FP, and Save Checkpoints...")
-                accuracy_lfw, best_threshold_lfw, roc_curve_lfw = perform_val(EMBEDDING_SIZE, per_batch_size, backbone, lfw, lfw_issame)
-                buffer_val(writer, "LFW", accuracy_lfw, best_threshold_lfw, roc_curve_lfw, epoch + 1)
-                accuracy_cfp_fp, best_threshold_cfp_fp, roc_curve_cfp_fp = perform_val(EMBEDDING_SIZE, per_batch_size, backbone, cfp_fp, cfp_fp_issame)
-                buffer_val(writer, "CFP_FP", accuracy_cfp_fp, best_threshold_cfp_fp, roc_curve_cfp_fp, epoch + 1)
-                accuracy_agedb_30, best_threshold_agedb_30, roc_curve_agedb_30 = perform_val(EMBEDDING_SIZE, per_batch_size, backbone, agedb_30, agedb_30_issame)
-                buffer_val(writer, "AgeDB", accuracy_agedb_30, best_threshold_agedb_30, roc_curve_agedb_30, epoch + 1)
-                accuracy_vgg2_fp, best_threshold_vgg2_fp, roc_curve_vgg2_fp = perform_val(EMBEDDING_SIZE, per_batch_size, backbone, vgg2_fp, vgg2_fp_issame)
-                buffer_val(writer, "VGGFace2_FP", accuracy_vgg2_fp, best_threshold_vgg2_fp, roc_curve_vgg2_fp, epoch + 1)
-                print("Epoch {}/{}, Evaluation: LFW Acc: {}, CFP_FP Acc: {}, AgeDB Acc: {}, VGG2_FP Acc: {}".format(epoch + 1, NUM_EPOCH, accuracy_lfw, accuracy_cfp_fp, accuracy_agedb_30, accuracy_vgg2_fp))
-                print("=" * 60)
+                evaluate()
 
                 print("=" * 60)
                 print("Save Checkpoint...")
@@ -338,10 +324,6 @@
                     torch.save(save_dict, os.path.join(MODEL_ROOT, "Head_{}_Epoch_{}_Time_{}_checkpoint.pth".format(HEAD_NAME, epoch + 1, get_time())))
             sys.stdout.flush()
             batch += 1 # batch index
-            
-            if (batch) % EVAL_FREQ == 0:
-                evaluate()
-    
    
         epoch_loss = losses.avg
         epoch_acc = top1.avg
@@ -358,23 +340,6 @@
             writer.add_scalar("Top1", top1.avg, epoch+1)
             writer.add_scalar("Top5", top5.avg, epoch+1)
         
-<<<<<<< HEAD
-        # perform validation & save checkpoints per epoch
-        # validation statistics per epoch (buffer for visualization)
-        if (epoch+1) % 1 == 0:
-            evaluate()
-
-        print("=" * 60)
-        print("Save Checkpoint...")
-        if cfg['RANK'] % ngpus_per_node == 0:
-            torch.save(backbone.module.state_dict(), os.path.join(MODEL_ROOT, "Backbone_{}_Epoch_{}_Time_{}_checkpoint.pth".format(BACKBONE_NAME, epoch + 1, get_time())))
-            save_dict = {'EPOCH': epoch+1,
-                         'HEAD': head.module.state_dict(),
-                         'OPTIMIZER': optimizer.state_dict()}
-            torch.save(save_dict, os.path.join(MODEL_ROOT, "Head_{}_Epoch_{}_Time_{}_checkpoint.pth".format(HEAD_NAME, epoch + 1, get_time())))
-=======
-        
->>>>>>> 52ef90f9
     
 if __name__ == '__main__':
     main()