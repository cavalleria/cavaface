import os
import sys
import time
import random
import numpy as np
import copy
import scipy
import pickle
import builtins
import torch
import torch.nn as nn
import torch.optim as optim
import torchvision.transforms as transforms
import torchvision.datasets as datasets

import torch.distributed as dist
import torch.multiprocessing as mp
import torch.nn.functional as F
from torch.optim.lr_scheduler import StepLR, MultiStepLR
from config import configurations
from backbone.resnet import *
from backbone.resnet_irse import *
from backbone.mobilefacenet import *
from backbone.resattnet import *
from head.metrics import *
from loss.loss import *
from util.utils import *
from dataset.datasets import FaceDataset
from dataset.randaugment import RandAugment
from dataset.utils import *
from tensorboardX import SummaryWriter
from tqdm import tqdm

import apex
from apex.parallel import DistributedDataParallel as DDP
from apex import amp
from util.flops_counter import *
from optimizer.lr_scheduler import *
#from torchprofile import profile_macs

def set_seed(seed):
    random.seed(seed)
    np.random.seed(seed)
    torch.manual_seed(seed)
    torch.cuda.manual_seed(seed)
    torch.cuda.manual_seed_all(seed)

def main():
    cfg = configurations[1]
    SEED = cfg['SEED'] # random seed for reproduce results
    set_seed(int(SEED))
    torch.backends.cudnn.benchmark = True
    torch.backends.cudnn.deterministic = True
    ngpus_per_node = len(cfg['GPU'])
    world_size = cfg['WORLD_SIZE']
    cfg['WORLD_SIZE'] = ngpus_per_node * world_size
    mp.spawn(main_worker, nprocs=ngpus_per_node, args=(ngpus_per_node, cfg))

def main_worker(gpu, ngpus_per_node, cfg):
    cfg['GPU'] = gpu
    if gpu != 0:
        def print_pass(*args):
            pass
        builtins.print = print_pass
    cfg['RANK'] = cfg['RANK'] * ngpus_per_node + gpu
    dist.init_process_group(backend=cfg['DIST_BACKEND'], init_method = cfg["DIST_URL"], world_size=cfg['WORLD_SIZE'], rank=cfg['RANK'])

    # Data loading code
    batch_size = int(cfg['BATCH_SIZE'])
    per_batch_size = int(batch_size / ngpus_per_node)
    #workers = int((cfg['NUM_WORKERS'] + ngpus_per_node - 1) / ngpus_per_node) # dataload threads
    workers = int(cfg['NUM_WORKERS'])
    DATA_ROOT = cfg['DATA_ROOT'] # the parent root where your train/val/test data are stored
    VAL_DATA_ROOT = cfg['VAL_DATA_ROOT']
    RECORD_DIR = cfg['RECORD_DIR']
    RGB_MEAN = cfg['RGB_MEAN'] # for normalize inputs
    RGB_STD = cfg['RGB_STD']
    DROP_LAST = cfg['DROP_LAST']
    LR_SCHEDULER = cfg['LR_SCHEDULER']
    LR_STEP_SIZE = cfg['LR_STEP_SIZE']
    LR_DECAY_EPOCH = cfg['LR_DECAY_EPOCH']
    LR_DECAT_GAMMA = cfg['LR_DECAT_GAMMA']
    LR_END = cfg['LR_END']
    WARMUP_EPOCH = cfg['WARMUP_EPOCH']
    WARMUP_LR = cfg['WARMUP_LR']
    NUM_EPOCH = cfg['NUM_EPOCH']
    USE_APEX = cfg['USE_APEX']
    EVAL_FREQ = cfg['EVAL_FREQ']
    SYNC_BN = cfg['SYNC_BN']
    print("=" * 60)
    print("Overall Configurations:")
    print(cfg)
    print("=" * 60)
    transform_list = [transforms.RandomHorizontalFlip(),
                    transforms.ToTensor(),
                    transforms.Normalize(mean = RGB_MEAN,std = RGB_STD),]
    if cfg['RANDOM_ERASING']:
        transform_list.append(RandomErasing())
    if cfg['CUTOUT']:
        transform_list.append(Cutout())
    train_transform = transforms.Compose(transform_list)
    if cfg['RANDAUGMENT']:
        train_transform.transforms.insert(0, RandAugment(n=cfg['RANDAUGMENT_N'], m=cfg['RANDAUGMENT_M']))
<<<<<<< HEAD
=======

>>>>>>> 71f0f715
    dataset_train = FaceDataset(DATA_ROOT, RECORD_DIR, train_transform)
    train_sampler = torch.utils.data.distributed.DistributedSampler(dataset_train)
    train_loader = torch.utils.data.DataLoader(dataset_train, batch_size=per_batch_size,
                                                shuffle = (train_sampler is None), num_workers=workers,
                                                pin_memory=True, sampler=train_sampler, drop_last=DROP_LAST)
    SAMPLE_NUMS = dataset_train.get_sample_num_of_each_class()
    NUM_CLASS = len(train_loader.dataset.classes)
    print("Number of Training Classes: {}".format(NUM_CLASS))

    lfw, cfp_fp, agedb_30, vgg2_fp, lfw_issame, cfp_fp_issame, agedb_30_issame, vgg2_fp_issame = get_val_data(VAL_DATA_ROOT)

    #======= model & loss & optimizer =======#
    BACKBONE_DICT = {'MobileFaceNet': MobileFaceNet,
                     'ResNet_50': ResNet_50, 'ResNet_101': ResNet_101, 'ResNet_152': ResNet_152,
                     'IR_50': IR_50, 'IR_100': IR_100, 'IR_101': IR_101, 'IR_152': IR_152, 'IR_185': IR_185, 'IR_200': IR_200,
                     'IR_SE_50': IR_SE_50, 'IR_SE_100': IR_SE_100, 'IR_SE_101': IR_SE_101, 'IR_SE_152': IR_SE_152, 'IR_SE_185': IR_SE_185, 'IR_SE_200': IR_SE_200,
                     'AttentionNet_IR_56': AttentionNet_IR_56,'AttentionNet_IRSE_56': AttentionNet_IRSE_56,'AttentionNet_IR_92': AttentionNet_IR_92,'AttentionNet_IRSE_92': AttentionNet_IRSE_92
                    }
    BACKBONE_NAME = cfg['BACKBONE_NAME']
    INPUT_SIZE = cfg['INPUT_SIZE']
    assert INPUT_SIZE == [112, 112]
    backbone = BACKBONE_DICT[BACKBONE_NAME](INPUT_SIZE)
    print("=" * 60)
    print(backbone)
    print("{} Backbone Generated".format(BACKBONE_NAME))
    print("=" * 60)
    HEAD_DICT = {'Softmax': Softmax, 'ArcFace': ArcFace, 'CosFace': CosFace, 'SphereFace': SphereFace,
                 'Am_softmax': Am_softmax, 'CurricularFace': CurricularFace, 'ArcNegFace': ArcNegFace,
                 'SVX': SVXSoftmax, 'AirFace': AirFace,'QAMFace': QAMFace
                }
    HEAD_NAME = cfg['HEAD_NAME']
    EMBEDDING_SIZE = cfg['EMBEDDING_SIZE'] # feature dimension
    head = HEAD_DICT[HEAD_NAME](in_features = EMBEDDING_SIZE, out_features = NUM_CLASS)
    print("Params: ", count_model_params(backbone))
    print("Flops:", count_model_flops(backbone))
    #backbone = backbone.eval()
    #print("Flops: ", flops_to_string(2*float(profile_macs(backbone.eval(), torch.randn(1, 3, 112, 112)))))
    #backbone = backbone.train()
    print("=" * 60)
    print(head)
    print("{} Head Generated".format(HEAD_NAME))
    print("=" * 60)


   #--------------------optimizer-----------------------------
    if BACKBONE_NAME.find("IR") >= 0:
        backbone_paras_only_bn, backbone_paras_wo_bn = separate_irse_bn_paras(backbone) # separate batch_norm parameters from others; do not do weight decay for batch_norm parameters to improve the generalizability
    else:
        backbone_paras_only_bn, backbone_paras_wo_bn = separate_resnet_bn_paras(backbone) # separate batch_norm parameters from others; do not do weight decay for batch_norm parameters to improve the generalizability

    LR = cfg['LR'] # initial LR
    WEIGHT_DECAY = cfg['WEIGHT_DECAY']
    MOMENTUM = cfg['MOMENTUM']
    optimizer = optim.SGD([
                            {'params': backbone_paras_wo_bn + list(head.parameters()), 'weight_decay': WEIGHT_DECAY},
                            {'params': backbone_paras_only_bn}
                            ], lr = LR, momentum = MOMENTUM)
    if LR_SCHEDULER == 'step':
        scheduler = StepLR(optimizer, step_size=LR_STEP_SIZE, gamma=LR_DECAT_GAMMA)
    elif LR_SCHEDULER == 'multi_step':
        scheduler = MultiStepLR(optimizer, milestones=LR_DECAY_EPOCH, gamma=LR_DECAT_GAMMA)
    elif LR_SCHEDULER == 'cosine':
        scheduler = CosineWarmupLR(optimizer, batches=len(train_loader), epochs=NUM_EPOCH, base_lr=LR, target_lr=LR_END, warmup_epochs=WARMUP_EPOCH, warmup_lr=WARMUP_LR)

    print("=" * 60)
    print(optimizer)
    print("Optimizer Generated")
    print("=" * 60)

    # loss
    LOSS_NAME = cfg['LOSS_NAME']
    LOSS_DICT = {'Softmax'      : nn.CrossEntropyLoss(),
                 'LabelSmooth'  : LabelSmoothCrossEntropyLoss(classes=NUM_CLASS),
                 'Focal'        : FocalLoss(),
                 'HM'           : HardMining()}
    loss = LOSS_DICT[LOSS_NAME].cuda(gpu)
    print("=" * 60)
    print(loss)
    print("{} Loss Generated".format(loss))
    print("=" * 60)

    torch.cuda.set_device(cfg['GPU'])
    backbone.cuda(cfg['GPU'])
    head.cuda(cfg['GPU'])

    #optionally resume from a checkpoint
    BACKBONE_RESUME_ROOT = cfg['BACKBONE_RESUME_ROOT'] # the root to resume training from a saved checkpoint
    HEAD_RESUME_ROOT = cfg['HEAD_RESUME_ROOT']  # the root to resume training from a saved checkpoint
    IS_RESUME = cfg['IS_RESUME']
    if IS_RESUME:
        print("=" * 60)
        if os.path.isfile(BACKBONE_RESUME_ROOT):
            print("Loading Backbone Checkpoint '{}'".format(BACKBONE_RESUME_ROOT))
            loc = 'cuda:{}'.format(cfg['GPU'])
            backbone.load_state_dict(torch.load(BACKBONE_RESUME_ROOT, map_location=loc))
            if os.path.isfile(HEAD_RESUME_ROOT):
                print("Loading Head Checkpoint '{}'".format(HEAD_RESUME_ROOT))
                checkpoint = torch.load(HEAD_RESUME_ROOT, map_location=loc)
                cfg['START_EPOCH'] = checkpoint['EPOCH']
                head.load_state_dict(checkpoint['HEAD'])
                optimizer.load_state_dict(checkpoint['OPTIMIZER'])
        else:
            print("No Checkpoint Found at '{}' and '{}'. Please Have a Check or Continue to Train from Scratch".format(BACKBONE_RESUME_ROOT, HEAD_RESUME_ROOT))
        print("=" * 60)
    ori_backbone = copy.deepcopy(backbone)
    if SYNC_BN:
        backbone = apex.parallel.convert_syncbn_model(backbone)
    if USE_APEX:
        [backbone, head], optimizer = amp.initialize([backbone, head], optimizer, opt_level='O2')
        backbone = DDP(backbone)
        head = DDP(head)
    else:
        backbone = torch.nn.parallel.DistributedDataParallel(backbone, device_ids=[cfg['GPU']])
        head = torch.nn.parallel.DistributedDataParallel(head, device_ids=[cfg['GPU']])

     # checkpoint and tensorboard dir
    MODEL_ROOT = cfg['MODEL_ROOT'] # the root to buffer your checkpoints
    LOG_ROOT = cfg['LOG_ROOT'] # the root to log your train/val status

    os.makedirs(MODEL_ROOT, exist_ok=True)
    os.makedirs(LOG_ROOT, exist_ok=True)

    writer = SummaryWriter(LOG_ROOT) # writer for buffering intermedium results
    # train
    for epoch in range(cfg['START_EPOCH'], cfg['NUM_EPOCH']):
        train_sampler.set_epoch(epoch)
        if LR_SCHEDULER != 'cosine':
            scheduler.step()
        #train for one epoch
        DISP_FREQ = 100  # 100 batch
        batch = 0  # batch index
        backbone.train()  # set to training mode
        head.train()
        losses = AverageMeter()
        top1 = AverageMeter()
        top5 = AverageMeter()
        for inputs, labels in tqdm(iter(train_loader)):
            if LR_SCHEDULER == 'cosine':
                scheduler.step()
            # compute output
            start_time=time.time()
            inputs = inputs.cuda(cfg['GPU'], non_blocking=True)
            labels = labels.cuda(cfg['GPU'], non_blocking=True)

            if cfg['MIXUP']:
                    inputs, labels_a, labels_b, lam = mixup_data(inputs, labels, cfg['GPU'], cfg['MIXUP_PROB'], cfg['MIXUP_ALPHA'])
                    inputs, labels_a, labels_b = map(Variable, (inputs, labels_a, labels_b))
            elif cfg['CUTMIX']:
                    inputs, labels_a, labels_b, lam = cutmix_data(inputs, labels, cfg['GPU'], cfg['CUTMIX_PROB'], cfg['MIXUP_ALPHA'])
                    inputs, labels_a, labels_b = map(Variable, (inputs, labels_a, labels_b))
            features, conv_features = backbone(inputs)
            outputs = head(features, labels)

            if cfg['MIXUP'] or cfg['CUTMIX']:
                lossx = mixup_criterion(loss, outputs, labels_a, labels_b, lam)
            else:
                lossx = loss(outputs, labels)
            end_time = time.time()
            duration = end_time - start_time
            if ((batch + 1) % DISP_FREQ == 0) and batch != 0:
                print("batch inference time", duration)

            # compute gradient and do SGD step
            optimizer.zero_grad()
            if USE_APEX:
                with amp.scale_loss(lossx, optimizer) as scaled_loss:
                    scaled_loss.backward()
            else:
                lossx.backward()
            optimizer.step()

            # measure accuracy and record loss
            prec1, prec5 = accuracy(outputs.data, labels, topk = (1, 5))
            losses.update(lossx.data.item(), inputs.size(0))
            top1.update(prec1.data.item(), inputs.size(0))
            top5.update(prec5.data.item(), inputs.size(0))
            # dispaly training loss & acc every DISP_FREQ
            if ((batch + 1) % DISP_FREQ == 0) or batch == 0:
                print("=" * 60)
                print('Epoch {}/{} Batch {}/{}\t'
                                'Training Loss {loss.val:.4f} ({loss.avg:.4f})\t'
                                'Training Prec@1 {top1.val:.3f} ({top1.avg:.3f})\t'
                                'Training Prec@5 {top5.val:.3f} ({top5.avg:.3f})'.format(
                                    epoch + 1, cfg['NUM_EPOCH'], batch + 1, len(train_loader), loss = losses, top1 = top1, top5 = top5))
                print("=" * 60)

            # perform validation & save checkpoints per epoch
            # validation statistics per epoch (buffer for visualization)
            if (batch + 1) % EVAL_FREQ == 0:
                #lr = scheduler.get_last_lr()
                lr = optimizer.param_groups[0]['lr']
                print("Current lr", lr)
                print("=" * 60)
                print("Perform Evaluation on LFW, CFP_FP, AgeD and VGG2_FP, and Save Checkpoints...")
                accuracy_lfw, best_threshold_lfw, roc_curve_lfw = perform_val(EMBEDDING_SIZE, per_batch_size, backbone, lfw, lfw_issame)
                buffer_val(writer, "LFW", accuracy_lfw, best_threshold_lfw, roc_curve_lfw, epoch + 1)
                accuracy_cfp_fp, best_threshold_cfp_fp, roc_curve_cfp_fp = perform_val(EMBEDDING_SIZE, per_batch_size, backbone, cfp_fp, cfp_fp_issame)
                buffer_val(writer, "CFP_FP", accuracy_cfp_fp, best_threshold_cfp_fp, roc_curve_cfp_fp, epoch + 1)
                accuracy_agedb_30, best_threshold_agedb_30, roc_curve_agedb_30 = perform_val(EMBEDDING_SIZE, per_batch_size, backbone, agedb_30, agedb_30_issame)
                buffer_val(writer, "AgeDB", accuracy_agedb_30, best_threshold_agedb_30, roc_curve_agedb_30, epoch + 1)
                accuracy_vgg2_fp, best_threshold_vgg2_fp, roc_curve_vgg2_fp = perform_val(EMBEDDING_SIZE, per_batch_size, backbone, vgg2_fp, vgg2_fp_issame)
                buffer_val(writer, "VGGFace2_FP", accuracy_vgg2_fp, best_threshold_vgg2_fp, roc_curve_vgg2_fp, epoch + 1)
                print("Epoch {}/{}, Evaluation: LFW Acc: {}, CFP_FP Acc: {}, AgeDB Acc: {}, VGG2_FP Acc: {}".format(epoch + 1, NUM_EPOCH, accuracy_lfw, accuracy_cfp_fp, accuracy_agedb_30, accuracy_vgg2_fp))
                print("=" * 60)

                print("=" * 60)
                print("Save Checkpoint...")
                if cfg['RANK'] % ngpus_per_node == 0:
                    #torch.save(backbone.module.state_dict(), os.path.join(MODEL_ROOT, "Backbone_{}_Epoch_{}_Time_{}_checkpoint.pth".format(BACKBONE_NAME, epoch + 1, get_time())))
                    #save_dict = {'EPOCH': epoch+1,
                    #            'HEAD': head.module.state_dict(),
                    #            'OPTIMIZER': optimizer.state_dict()}
                    #torch.save(save_dict, os.path.join(MODEL_ROOT, "Head_{}_Epoch_{}_Time_{}_checkpoint.pth".format(HEAD_NAME, epoch + 1, get_time())))
                    ori_backbone.load_state_dict(backbone.module.state_dict())
                    ori_backbone.eval()
                    x = torch.from_numpy(np.ones([1,3,112,112],dtype=np.float32)).cuda()
                    traced_cell = torch.jit.trace(ori_backbone, (x))
                    #torch.save(ori_backbone, os.path.join(MODEL_ROOT, "model.pth"))
                    torch.jit.save(traced_cell, os.path.join(MODEL_ROOT, "Epoch_{}_Time_{}_checkpoint.pth".format(epoch + 1, get_time())))
            sys.stdout.flush()
            batch += 1 # batch index
        epoch_loss = losses.avg
        epoch_acc = top1.avg
        print("=" * 60)
        print('Epoch: {}/{}\t''Training Loss {loss.val:.4f} ({loss.avg:.4f})\t'
                'Training Prec@1 {top1.val:.3f} ({top1.avg:.3f})\t'
                'Training Prec@5 {top5.val:.3f} ({top5.avg:.3f})'.format(
                    epoch + 1, cfg['NUM_EPOCH'], loss = losses, top1 = top1, top5 = top5))
        sys.stdout.flush()
        print("=" * 60)
        if cfg['RANK'] % ngpus_per_node == 0:
            writer.add_scalar("Training_Loss", epoch_loss, epoch + 1)
            writer.add_scalar("Training_Accuracy", epoch_acc, epoch + 1)
            writer.add_scalar("Top1", top1.avg, epoch+1)
            writer.add_scalar("Top5", top5.avg, epoch+1)



if __name__ == '__main__':
    main()<|MERGE_RESOLUTION|>--- conflicted
+++ resolved
@@ -101,10 +101,6 @@
     train_transform = transforms.Compose(transform_list)
     if cfg['RANDAUGMENT']:
         train_transform.transforms.insert(0, RandAugment(n=cfg['RANDAUGMENT_N'], m=cfg['RANDAUGMENT_M']))
-<<<<<<< HEAD
-=======
-
->>>>>>> 71f0f715
     dataset_train = FaceDataset(DATA_ROOT, RECORD_DIR, train_transform)
     train_sampler = torch.utils.data.distributed.DistributedSampler(dataset_train)
     train_loader = torch.utils.data.DataLoader(dataset_train, batch_size=per_batch_size,
