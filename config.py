import torch

configurations = {
    1: dict(
        SEED = 1337, # random seed for reproduce results
        
        DATA_ROOT = '/home/air/facedata.mxnet.hot/ms1m-retinaface-t1-clean-img', # the parent root where your train/val/test data are stored
        RECORD_DIR = '/home/air/facedata.mxnet.hot/ms1m-retinaface-t1-clean.txt', # the dataset record dir
        VAL_DATA_ROOT = '/home/air/facedata.mxnet.hot/face_val_data', # the parent root where your val/test data are stored
        MODEL_ROOT = '/home/air/facedata.mxnet/cavaface/cavaface_models/test_pytorch/model2', # the root to buffer your checkpoints
        LOG_ROOT = '/home/air/facedata.mxnet/cavaface/cavaface_models/test_pytorch/log2', # the root to log your train/val status
        #DATA_ROOT = '/home/air/facedata.mxnet.hot/cavaface/faces_webface_img', # the parent root where your train/val/test data are stored
        #RECORD_DIR = '/home/air/facedata.mxnet.hot/cavaface/faces_webface.txt', # the dataset record dir
        #VAL_DATA_ROOT = '/home/air/facedata.mxnet.hot/cavaface/face_val_data', # the parent root where your val/test data are stored
        #MODEL_ROOT = '/home/air/facedata.mxnet/cavaface_models/models/test_pytorch/model', # the root to buffer your checkpoints
        #LOG_ROOT = '/home/air/facedata.mxnet/cavaface/cavaface_models/test_pytorch/log', # the root to log your train/val status

        IS_RESUME = False,
        BACKBONE_RESUME_ROOT = "",
        HEAD_RESUME_ROOT = "",
        
        BACKBONE_NAME = 'MobileFaceNet', # support: ['MobileFaceNet', 'ResNet_50', 'ResNet_101', 'ResNet_152', 'IR_50', 'IR_101', 'IR_152', 'IR_SE_50', 'IR_SE_101', 'IR_SE_152']
        HEAD_NAME = "ArcFace", # support:  ['Softmax', 'ArcFace', 'CosFace', 'SphereFace', 'Am_softmax', 'ArcNegFace', 'CurricularFace', 'SVX']
        LOSS_NAME = 'Softmax', # support: [''Softmax', Focal', 'HardMining', 'LabelSmooth']
        
        INPUT_SIZE = [112, 112], # support: [112, 112] and [224, 224]
        RGB_MEAN = [0.5, 0.5, 0.5], # for normalize inputs to [-1, 1]
        RGB_STD = [0.5, 0.5, 0.5],
        EMBEDDING_SIZE = 512, # feature dimension
        BATCH_SIZE = 1024,
        EVAL_FREQ = 2000, #for ms1m, batch size 1024, EVAL_FREQ=2000
        DROP_LAST = True, # whether drop the last batch to ensure consistent batch_norm statistics
        
        LR = 0.1, # initial LR
        LR_SCHEDULER = 'cosine', # step/multi_step/cosine
        WARMUP_EPOCH = 0, 
        WARMUP_LR = 0.0,
        START_EPOCH = 0, #start epoch
        NUM_EPOCH = 24, # total epoch number
        LR_STEP_SIZE = 10, # 'step' scheduler, period of learning rate decay. 
        LR_DECAY_EPOCH = [10, 18, 22], # ms1m epoch stages to decay learning rate
        LR_DECAT_GAMMA = 0.1, # multiplicative factor of learning rate decay
        LR_END = 1e-5, # minimum learning rate
        WEIGHT_DECAY = 5e-4, # do not apply to batch_norm parameters
        MOMENTUM = 0.9,

        EVAL_FREQ = 2000,
        NECK = "GDC", # support: ['E', 'F', 'G', 'H', 'I', 'J', 'Z', 'FC', 'GAP', 'GNAP', 'GDC']

        
        WORLD_SIZE = 1,
        RANK = 0,
        GPU = [0,1], # specify your GPU ids
        DIST_BACKEND = 'nccl', # 'nccl', 'gloo'
        DIST_URL = 'tcp://localhost:23456',
<<<<<<< HEAD
        NUM_WORKERS = 5,
        TEST_GPU_ID = [0,1],
        VAL_SET = ['lfw', 'cfp_fp', 'agedb_30'], # support ['lfw', 'cfp_fp', 'agedb_30', 'calfw', 'cplfw', 'vgg2_fp']
=======
        NUM_WORKERS = 2,
        TEST_GPU_ID = [0,1,2,3,4,5,6,7],
>>>>>>> d2f05c82

        USE_APEX = False
    ),
}<|MERGE_RESOLUTION|>--- conflicted
+++ resolved
@@ -53,14 +53,9 @@
         GPU = [0,1], # specify your GPU ids
         DIST_BACKEND = 'nccl', # 'nccl', 'gloo'
         DIST_URL = 'tcp://localhost:23456',
-<<<<<<< HEAD
         NUM_WORKERS = 5,
         TEST_GPU_ID = [0,1],
         VAL_SET = ['lfw', 'cfp_fp', 'agedb_30'], # support ['lfw', 'cfp_fp', 'agedb_30', 'calfw', 'cplfw', 'vgg2_fp']
-=======
-        NUM_WORKERS = 2,
-        TEST_GPU_ID = [0,1,2,3,4,5,6,7],
->>>>>>> d2f05c82
 
         USE_APEX = False
     ),
