--- conflicted
+++ resolved
@@ -4,28 +4,22 @@
     1: dict(
         SEED = 1337, # random seed for reproduce results
         
-<<<<<<< HEAD
+ #       DATA_ROOT = '../facedata.mxnet/ms1m-retinaface-t1-clean-img', # the parent root where your train/val/test data are stored
+ #       RECORD_DIR = '../facedata.mxnet/ms1m-retinaface-t1-clean.txt', # the dataset record dir
+ #       VAL_DATA_ROOT = '../facedata.mxnet/face_val_data', # the parent root where your val/test data are stored
+ #       MODEL_ROOT = '../models/test_pytorch/model', # the root to buffer your checkpoints
+ #       LOG_ROOT = '../models/test_pytorch/log', # the root to log your train/val status
         DATA_ROOT = '/home/air/facedata.mxnet/cavaface/faces_webface_img', # the parent root where your train/val/test data are stored
         RECORD_DIR = '/home/air/facedata.mxnet/cavaface/faces_webface.txt', # the dataset record dir
         VAL_DATA_ROOT = '/home/air/facedata.mxnet/cavaface/face_val_data', # the parent root where your val/test data are stored
         MODEL_ROOT = '/home/air/facedata.mxnet/cavaface_models/models/test_pytorch/model', # the root to buffer your checkpoints
         LOG_ROOT = '/home/air/facedata.mxnet/cavaface/cavaface_models/test_pytorch/log', # the root to log your train/val status
-        BACKBONE_RESUME_ROOT = "",
-        HEAD_RESUME_ROOT = "",
-        
-        BACKBONE_NAME = 'GhostNet', # support: ['ResNet_50', 'ResNet_101', 'ResNet_152', 'IR_50', 'IR_101', 'IR_152', 'IR_SE_50', 'IR_SE_101', 'IR_SE_152', 'GhostNet']
-=======
-        DATA_ROOT = '../facedata.mxnet/ms1m-retinaface-t1-clean-img', # the parent root where your train/val/test data are stored
-        RECORD_DIR = '../facedata.mxnet/ms1m-retinaface-t1-clean.txt', # the dataset record dir
-        VAL_DATA_ROOT = '../facedata.mxnet/face_val_data', # the parent root where your val/test data are stored
-        MODEL_ROOT = '../models/test_pytorch/model', # the root to buffer your checkpoints
-        LOG_ROOT = '../models/test_pytorch/log', # the root to log your train/val status
+
         IS_RESUME = False,
         BACKBONE_RESUME_ROOT = "",
         HEAD_RESUME_ROOT = "",
         
-        BACKBONE_NAME = 'MobileFaceNet', # support: ['MobileFaceNet', 'ResNet_50', 'ResNet_101', 'ResNet_152', 'IR_50', 'IR_101', 'IR_152', 'IR_SE_50', 'IR_SE_101', 'IR_SE_152']
->>>>>>> 52ef90f9
+        BACKBONE_NAME = 'GhostNet', # support: ['MobileFaceNet', 'ResNet_50', 'ResNet_101', 'ResNet_152', 'IR_50', 'IR_101', 'IR_152', 'IR_SE_50', 'IR_SE_101', 'IR_SE_152']
         HEAD_NAME = "ArcFace", # support:  ['Softmax', 'ArcFace', 'CosFace', 'SphereFace', 'Am_softmax', 'ArcNegFace', 'CurricularFace', 'SVX']
         LOSS_NAME = 'Softmax', # support: [''Softmax', Focal', 'HardMining']
         
@@ -46,17 +40,14 @@
         LR_END = 1e-5, # minimum learning rate
         WEIGHT_DECAY = 5e-4, # do not apply to batch_norm parameters
         MOMENTUM = 0.9,
-<<<<<<< HEAD
-        STAGES = [10, 18, 22], # ms1m epoch stages to decay learning rate
 
         EVAL_FREQ = 20,
         NECK = "FC", # support: ['E', 'F', 'G', 'H', 'I', 'J', 'Z', 'FC', 'GAP', 'GNAP', 'GDC']
-=======
->>>>>>> 52ef90f9
+
         
         WORLD_SIZE = 1,
         RANK = 0,
-        GPU = [0,1], # specify your GPU ids
+        GPU = [0,1,2,3,4,5,6,7], # specify your GPU ids
         DIST_BACKEND = 'nccl', # 'nccl', 'gloo'
         DIST_URL = 'tcp://localhost:23456',
         NUM_WORKERS = 5,
